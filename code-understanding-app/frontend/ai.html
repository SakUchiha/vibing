--- conflicted
+++ resolved
@@ -3,11 +3,7 @@
 <head>
   <meta charset="UTF-8">
   <meta name="viewport" content="width=device-width, initial-scale=1.0">
-<<<<<<< HEAD
-  <meta http-equiv="Content-Security-Policy" content="default-src 'self'; script-src 'self' 'unsafe-inline'; style-src 'self' 'unsafe-inline' https://cdnjs.cloudflare.com https://fonts.googleapis.com; font-src 'self' https://fonts.gstatic.com https://cdnjs.cloudflare.com; img-src 'self' data: https:; connect-src 'self' http://localhost:4000 http://127.0.0.1:4000 http://localhost:4001 http://127.0.0.1:4001 ws://localhost:4000 ws://127.0.0.1:4000 ws://localhost:4001 ws://127.0.0.1:4001;">
-=======
   <meta http-equiv="Content-Security-Policy" content="default-src 'self'; script-src 'self' 'unsafe-inline'; style-src 'self' 'unsafe-inline' https://cdnjs.cloudflare.com https://fonts.googleapis.com; font-src 'self' https://fonts.gstatic.com https://cdnjs.cloudflare.com; img-src 'self' data: https:; connect-src 'self' http://localhost:4000 http://127.0.0.1:4000 ws://localhost:4000 ws://127.0.0.1:4000;">
->>>>>>> 4cf4bf22
   <title>OpenAI Assistant - KidLearner</title>
   <link rel="stylesheet" href="css/styles.css">
   <link rel="stylesheet" href="css/ai-styles.css">
@@ -46,21 +42,13 @@
     <!-- Header Section -->
     <div class="ai-header">
       <h1><i class="fas fa-robot"></i> OpenAI Coding Assistant</h1>
-<<<<<<< HEAD
-      <p>Get AI-powered help with HTML, CSS, and JavaScript using OpenAI's advanced models.</p>
-=======
       <p>Get AI-powered help with HTML, CSS, and JavaScript using OpenAI models.</p>
->>>>>>> 4cf4bf22
 
       <!-- AI Provider Info -->
         <div class="ai-provider-info">
           <div class="ai-provider-banner">
             <i class="fas fa-server"></i>
-<<<<<<< HEAD
-            <strong>OpenAI Assistant</strong> - Powered by OpenAI's advanced models
-=======
             <strong>OpenAI Assistant</strong> - Powered by OpenAI models
->>>>>>> 4cf4bf22
           </div>
           <div class="ai-status-container">
             <div class="ai-status" id="aiStatus">
@@ -77,17 +65,9 @@
             <div class="model-selector">
               <label for="modelSelect">AI Model:</label>
               <select id="modelSelect" class="model-select">
-<<<<<<< HEAD
-                <option value="gpt-4o" selected>GPT-4o (Recommended)</option>
-                <option value="gpt-4o-mini">GPT-4o Mini (Fast/Low cost)</option>
-                <option value="gpt-4">GPT-4 (Advanced)</option>
-                <option value="gpt-4-turbo-preview">GPT-4 Turbo (Fast)</option>
-                <option value="gpt-3.5-turbo">GPT-3.5 Turbo</option>
-=======
                 <option value="gpt-3.5-turbo">GPT-3.5 Turbo (Default)</option>
                 <option value="gpt-4">GPT-4 (Better)</option>
                 <option value="gpt-4-turbo-preview">GPT-4 Turbo (Latest)</option>
->>>>>>> 4cf4bf22
               </select>
             </div>
             <div class="model-info" id="modelInfo">
